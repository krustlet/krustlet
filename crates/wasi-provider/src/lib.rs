//! A custom kubelet backend that can run [WASI](https://wasi.dev/) based workloads
//!
//! The crate provides the [`WasiProvider`] type which can be used
//! as a provider with [`kubelet`].
//!
//! # Example
//! ```rust,no_run
//! use kubelet::{Kubelet, config::Config};
//! use kubelet::store::oci::FileStore;
//! use std::sync::Arc;
//! use wasi_provider::WasiProvider;
//!
//! async {
//!     // Get a configuration for the Kubelet
//!     let kubelet_config = Config::default();
//!     let client = oci_distribution::Client::default();
//!     let store = Arc::new(FileStore::new(client, &std::path::PathBuf::from("")));
//!
//!     // Load a kubernetes configuration
//!     let kubeconfig = kube::Config::infer().await.unwrap();
//!
//!     // Instantiate the provider type
//!     let provider = WasiProvider::new(store, &kubelet_config, kubeconfig.clone()).await.unwrap();
//!
//!     // Instantiate the Kubelet
//!     let kubelet = Kubelet::new(provider, kubeconfig, kubelet_config).await.unwrap();
//!     // Start the Kubelet and block on it
//!     kubelet.start().await.unwrap();
//! };
//! ```

#![deny(missing_docs)]

mod wasi_runtime;

use std::collections::HashMap;
use std::path::PathBuf;
use std::sync::Arc;

use async_trait::async_trait;
use kubelet::node::Builder;
use kubelet::pod::{key_from_pod, pod_key, Handle, Pod};
use kubelet::provider::{Provider, ProviderError};
use kubelet::store::Store;
use kubelet::volume::Ref;
use tokio::sync::mpsc::{self, Receiver, Sender};
use tokio::sync::RwLock;
use wasi_runtime::Runtime;

mod states;
<<<<<<< HEAD
use states::completed::Completed;
use states::registered::Registered;
=======
use states::registered::Registered;
use states::terminated::Terminated;
>>>>>>> 9644ee0e

const TARGET_WASM32_WASI: &str = "wasm32-wasi";
const LOG_DIR_NAME: &str = "wasi-logs";
const VOLUME_DIR: &str = "volumes";

/// WasiProvider provides a Kubelet runtime implementation that executes WASM
/// binaries conforming to the WASI spec.
#[derive(Clone)]
pub struct WasiProvider {
    shared: SharedPodState,
}

#[derive(Clone)]
struct SharedPodState {
    handles: Arc<RwLock<HashMap<String, Handle<Runtime, wasi_runtime::HandleFactory>>>>,
    store: Arc<dyn Store + Sync + Send>,
    log_path: PathBuf,
    kubeconfig: kube::Config,
    volume_path: PathBuf,
}

impl WasiProvider {
    /// Create a new wasi provider from a module store and a kubelet config
    pub async fn new(
        store: Arc<dyn Store + Sync + Send>,
        config: &kubelet::config::Config,
        kubeconfig: kube::Config,
    ) -> anyhow::Result<Self> {
        let log_path = config.data_dir.join(LOG_DIR_NAME);
        let volume_path = config.data_dir.join(VOLUME_DIR);
        tokio::fs::create_dir_all(&log_path).await?;
        tokio::fs::create_dir_all(&volume_path).await?;
        Ok(Self {
            shared: SharedPodState {
                handles: Default::default(),
                store,
                log_path,
                volume_path,
                kubeconfig,
            },
        })
    }
}

struct ModuleRunContext {
    modules: HashMap<String, Vec<u8>>,
    volumes: HashMap<String, Ref>,
    status_sender: Sender<(String, kubelet::container::Status)>,
    status_recv: Receiver<(String, kubelet::container::Status)>,
}

/// State that is shared between pod state handlers.
pub struct PodState {
    key: String,
    run_context: ModuleRunContext,
    errors: usize,
    shared: SharedPodState,
}

// No cleanup state needed, we clean up when dropping PodState.
#[async_trait]
impl kubelet::state::AsyncDrop for PodState {
    async fn async_drop(self) {
        {
            let mut handles = self.shared.handles.write().await;
            handles.remove(&self.key);
        }
    }
}

#[async_trait::async_trait]
impl Provider for WasiProvider {
    type InitialState = Registered;
<<<<<<< HEAD
    type TerminatedState = Completed;
=======
    type TerminatedState = Terminated;
>>>>>>> 9644ee0e
    type PodState = PodState;

    const ARCH: &'static str = TARGET_WASM32_WASI;

    async fn node(&self, builder: &mut Builder) -> anyhow::Result<()> {
        builder.set_architecture("wasm-wasi");
        builder.add_taint("NoExecute", "kubernetes.io/arch", Self::ARCH);
        Ok(())
    }

    async fn initialize_pod_state(&self, pod: &Pod) -> anyhow::Result<Self::PodState> {
        let (tx, rx) = mpsc::channel(pod.all_containers().len());
        let run_context = ModuleRunContext {
            modules: Default::default(),
            volumes: Default::default(),
            status_sender: tx,
            status_recv: rx,
        };
        let key = key_from_pod(pod);
        Ok(PodState {
            key,
            run_context,
            errors: 0,
            shared: self.shared.clone(),
        })
    }

    async fn logs(
        &self,
        namespace: String,
        pod_name: String,
        container_name: String,
        sender: kubelet::log::Sender,
    ) -> anyhow::Result<()> {
        let mut handles = self.shared.handles.write().await;
        let handle = handles
            .get_mut(&pod_key(&namespace, &pod_name))
            .ok_or_else(|| ProviderError::PodNotFound {
                pod_name: pod_name.clone(),
            })?;
        handle.output(&container_name, sender).await
    }
}<|MERGE_RESOLUTION|>--- conflicted
+++ resolved
@@ -48,13 +48,9 @@
 use wasi_runtime::Runtime;
 
 mod states;
-<<<<<<< HEAD
-use states::completed::Completed;
-use states::registered::Registered;
-=======
+
 use states::registered::Registered;
 use states::terminated::Terminated;
->>>>>>> 9644ee0e
 
 const TARGET_WASM32_WASI: &str = "wasm32-wasi";
 const LOG_DIR_NAME: &str = "wasi-logs";
@@ -128,11 +124,7 @@
 #[async_trait::async_trait]
 impl Provider for WasiProvider {
     type InitialState = Registered;
-<<<<<<< HEAD
-    type TerminatedState = Completed;
-=======
     type TerminatedState = Terminated;
->>>>>>> 9644ee0e
     type PodState = PodState;
 
     const ARCH: &'static str = TARGET_WASM32_WASI;
